import math
import os
from contextlib import contextmanager
from typing import Optional

import torch
import torch.nn as nn
import transformers
from accelerate import dispatch_model
from torch.distributed.fsdp import FullyShardedDataParallel, MixedPrecision
from transformers import AutoConfig, AutoModelForCausalLM

<<<<<<< HEAD
from src.aq import QuantizedWeight

MODEL_ERROR_MSG = "Unsupported model type {} - only 'llama', 'Yi', 'opt' and 'falcon' are supported"
=======
MODEL_ERROR_MSG = "Unsupported model type {} - only 'llama', 'Yi', 'opt', 'falcon', 'phi3' are supported"
>>>>>>> f13ca200
FALCON_TYPES = ("falcon", "refinedweb", "refinedwebmodel")
LLAMA_LIKE = ("llama", "Yi", "mistral", "mixtral", "gemma", "cohere", "qwen2")


@contextmanager
def suspend_nn_inits():
    def skip(*args, **kwargs):
        pass

    saved_inits = torch.nn.init.kaiming_uniform_, torch.nn.init.uniform_, torch.nn.init.normal_  # saving
    torch.nn.init.kaiming_uniform_ = torch.nn.init.uniform_ = torch.nn.init.normal_ = skip  # replacing
    try:
        yield
    finally:
        torch.nn.init.kaiming_uniform_, torch.nn.init.uniform_, torch.nn.init.normal_ = saved_inits  # restoring


def dispatch_quantized_model(model):
    num_devices = torch.cuda.device_count()
    device_map = {"model.embed_tokens": 0, "model.norm": num_devices - 1, "lm_head": 0}
    num_layers = len(get_layers(model))
    layers_per_device = math.ceil(num_layers / num_devices)
    for layer_id in range(num_layers):
        device_id = layer_id // layers_per_device
        device_map[f"model.layers.{layer_id}"] = device_id
    model = dispatch_model(model, device_map)
    # for some reason dispatch doesn't put this modules on needed device
    model.model.embed_tokens = model.model.embed_tokens.to("cuda:0")
    model.lm_head = model.lm_head.to("cuda:0")
    return model


def get_model(
    model_path, load_quantized=None, dtype="auto", device_map=None, attn_implementation=None, trust_remote_code=False
):
    if dtype == "auto":
        dtype = (
            AutoConfig.from_pretrained(model_path, trust_remote_code=trust_remote_code).torch_dtype or "auto"
        )  # force transformers 4.29.2 to follow the same rules as 4.30.x
    elif isinstance(dtype, str):
        dtype = getattr(torch, dtype)

    model_kwargs = {}
    # this argument is avaialbe only for transformers >= 4.38.0
    if transformers.__version__ >= "4.38.0":
        model_kwargs["attn_implementation"] = attn_implementation

    with suspend_nn_inits():
        model = AutoModelForCausalLM.from_pretrained(
            pretrained_model_name_or_path=model_path,
            trust_remote_code=trust_remote_code,
            torch_dtype=dtype,
            # defer distribution if loading quantized
            device_map=None if load_quantized else device_map,
            low_cpu_mem_usage=True,
            local_files_only=True,
            **model_kwargs,
        )
        if load_quantized:
            print("Initializing model with random weights...")
            print("Loading quantized model ...")
            model = load_quantized_model(model, load_quantized)
            if device_map == "auto":
                assert model.config.model_type in LLAMA_LIKE, "Dispatching is implemented only for Llama-like models."
                model = dispatch_quantized_model(model)
        else:
            print("Loading pretrained model ...")

    print("Model loaded sucсessfully ...")

    return model


def is_model_for_causal_lm(model: nn.Module):
    assert isinstance(model, transformers.PreTrainedModel)
    assert len(model.base_model_prefix) > 0 and hasattr(model, model.base_model_prefix)
    assert model.get_output_embeddings() is not None
    return True


def get_model_head_with_norm(model):
    head = torch.nn.ModuleList()
    if model.config.model_type in (*LLAMA_LIKE, "phi3"):
        if model.model.norm is not None:
            head.append(model.model.norm)
        head.append(model.lm_head)
    elif model.config.model_type.lower() in FALCON_TYPES:
        if model.transformer.ln_f is not None:
            head.append(model.transformer.ln_f)
        head.append(model.lm_head)
    elif model.config.model_type == "opt":
        if model.model.decoder.final_layer_norm is not None:
            head.append(model.model.decoder.final_layer_norm)
        if model.model.decoder.project_out is not None:
            head.append(model.model.decoder.project_out)
        head.append(model.lm_head)
    else:
        raise ValueError(MODEL_ERROR_MSG.format(model.config.model_type))
    return head


def get_lm_logits(inps_, model):
    if model.config.model_type in (*LLAMA_LIKE, "phi3"):
        hidden_states = inps_.unsqueeze(0)
        if model.model.norm is not None:
            hidden_states = model.model.norm(hidden_states)
        lm_logits = model.lm_head(hidden_states)
    elif model.config.model_type.lower() in FALCON_TYPES:
        hidden_states = inps_.unsqueeze(0)
        if model.transformer.ln_f is not None:
            hidden_states = model.transformer.ln_f(hidden_states)
        lm_logits = model.lm_head(hidden_states)
    elif model.config.model_type == "opt":
        hidden_states = inps_.unsqueeze(0)
        if model.model.decoder.final_layer_norm is not None:
            hidden_states = model.model.decoder.final_layer_norm(hidden_states)
        if model.model.decoder.project_out is not None:
            hidden_states = model.model.decoder.project_out(hidden_states)
        lm_logits = model.lm_head(hidden_states)
    else:
        raise ValueError(MODEL_ERROR_MSG.format(model.config.model_type))
    return lm_logits


def get_layers(model):
    if model.config.model_type in (*LLAMA_LIKE, "phi3"):
        return model.model.layers
    elif model.config.model_type.lower() in FALCON_TYPES:
        return model.transformer.h
    elif model.config.model_type == "opt":
        return model.model.decoder.layers
    else:
        raise ValueError(MODEL_ERROR_MSG.format(model.config.model_type))


def find_sublayers(module, layers=(nn.Conv2d, nn.Linear)):
    res = {}
    for name, layer in module.named_modules():
        if isinstance(layer, layers):
            res[name] = layer
    return res


def get_sequential_groups(model):
    if model.config.model_type in LLAMA_LIKE:
        assert "mixtral" not in model.config.model_type.lower()  # check that this is not mixtral
        return [
            ["self_attn.k_proj", "self_attn.v_proj", "self_attn.q_proj"],
            ["self_attn.o_proj"],
            ["mlp.up_proj", "mlp.gate_proj"],
            ["mlp.down_proj"],
        ]
    elif model.config.model_type.lower() in FALCON_TYPES:
        return [
            ["self_attention.query_key_value"],
            ["self_attention.dense"],
            ["mlp.dense_h_to_4h"],
            ["mlp.dense_4h_to_h"],
        ]
    elif model.config.model_type == "opt":
        return [
            ["self_attn.q_proj"],
            ["self_attn.k_proj"],
            ["self_attn.v_proj"],
            ["self_attn.out_proj"],
            ["fc1"],
            ["fc2"],
        ]
    elif model.config.model_type == "phi3":
        return [["self_attn.qkv_proj"], ["self_attn.o_proj"], ["mlp.gate_up_proj"], ["mlp.down_proj"]]
    else:
        raise ValueError(MODEL_ERROR_MSG.format(model.config.model_type))


def read_quant_weight_from_file(load_path, block_i, layer_name, device):
    return torch.load(load_path + "/" + str(block_i) + "/" + layer_name, map_location=device)


def load_linear_layers(layer, quant_layer, model):
    layer_ident = {}
    for submodule in layer.modules():
        for child_name, child_module in submodule.named_children():
            print(child_name, "child_name", layer_ident)
            if isinstance(child_module, (nn.Conv2d, nn.Linear)) or "norm" in child_name:
                if child_name in layer_ident:
                    layer_ident[child_name] += 1
                else:
                    layer_ident[child_name] = 1
                quant_count = 0
                print("Finding to dequantize ", child_name)
                for quant_submodule in quant_layer.modules():
                    for quant_child_name, quant_child_module in quant_submodule.named_children():
                        if quant_child_name == child_name:
                            quant_count += 1
                            if quant_count != layer_ident[child_name]:
                                continue
                            print(quant_child_name, quant_child_module)
                            if ("gate" in child_name.lower()) and ("mixtral" in model.config.model_type.lower()):
                                print("gate", child_name)
                                child_module.weight.data = quant_child_module.weight.data.to(
                                    child_module.weight.dtype
                                ).to(child_module.weight.device)
                                continue
                            if "norm" in child_name and not isinstance(child_module, (nn.Conv2d, nn.Linear)):
                                print("norm", child_name)
                                child_module.weight.data = quant_child_module.weight.data.to(
                                    child_module.weight.dtype
                                ).to(child_module.weight.device)
                            else:
                                print(child_name)
                                child_module.weight.data = (
                                    quant_child_module.quantized_weight()
                                    .data.to(child_module.weight.dtype)
                                    .to(child_module.weight.device)
                                )
                            # Bias is not taked into account
    return layer


def load_dequantized_model(model, load_path):
    """Load quantized model by dequantizing it"""
    layers = get_layers(model)
    for layer_index in range(len(layers)):
        print("layer", layer_index)
        layer = layers[layer_index]
        quant_layer = torch.load(os.path.join(load_path, str(layer_index) + ".pth"), map_location="cpu")
        for module in quant_layer.modules():
            if isinstance(module, QuantizedWeight):
                if not hasattr(module, 'codes_storage'):
                    module.codes_storage = None  # backwards compatibility
        layers[layer_index] = load_linear_layers(layer, quant_layer, model)
    model.load_state_dict(torch.load(os.path.join(load_path, "not_quantized_weights.pt")), strict=False)
    return model


def load_quantized_model(model, load_path):
    """Load quantized model"""

    for layer_index in range(len(model.model.layers)):
        model.model.layers[layer_index] = torch.load(
            os.path.join(load_path, str(layer_index) + ".pth"),
            map_location=model.model.layers[layer_index].input_layernorm.weight.device,
        )
        for module in model.model.layers[layer_index].modules():
            if isinstance(module, QuantizedWeight):
                if not hasattr(module, 'codes_storage'):
                    module.codes_storage = None  # backwards compatibility

    model.load_state_dict(torch.load(os.path.join(load_path, "not_quantized_weights.pt")), strict=False)
    return model


def save_not_quantized_weights(model: nn.Module, save_dir: str):
    already_saved_weights = set()
    for layer in get_layers(model):
        for param in layer.parameters():
            already_saved_weights.add(param)
    not_quantized_weights = {
        name: param for name, param in model.named_parameters() if param not in already_saved_weights
    }
    torch.save(not_quantized_weights, os.path.join(save_dir, "not_quantized_weights.pt"))


def save_quantized_model(model: transformers.PreTrainedModel, save_dir: str):
    """Save dequantized model state in the same format as returned by AQLM calibration (main.py)"""
    os.makedirs(save_dir, exist_ok=True)
    for layer_index, layer in enumerate(get_layers(model)):
        layer_save_path = os.path.join(save_dir, f"{layer_index}.pth")
        torch.save(layer, layer_save_path)
    save_not_quantized_weights(model, save_dir)


def get_layers_prefix(config: transformers.PretrainedConfig) -> str:
    if config.model_type in ("llama", "mistral", "mixtral", "gemma"):
        return "model.layers"
    raise NotImplementedError(f"Can't get layers prefix for {config.model_type}")<|MERGE_RESOLUTION|>--- conflicted
+++ resolved
@@ -10,13 +10,9 @@
 from torch.distributed.fsdp import FullyShardedDataParallel, MixedPrecision
 from transformers import AutoConfig, AutoModelForCausalLM
 
-<<<<<<< HEAD
 from src.aq import QuantizedWeight
 
-MODEL_ERROR_MSG = "Unsupported model type {} - only 'llama', 'Yi', 'opt' and 'falcon' are supported"
-=======
 MODEL_ERROR_MSG = "Unsupported model type {} - only 'llama', 'Yi', 'opt', 'falcon', 'phi3' are supported"
->>>>>>> f13ca200
 FALCON_TYPES = ("falcon", "refinedweb", "refinedwebmodel")
 LLAMA_LIKE = ("llama", "Yi", "mistral", "mixtral", "gemma", "cohere", "qwen2")
 
